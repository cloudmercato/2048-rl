import logging

import numpy as np
import tensorflow as tf

logger = logging.getLogger('py2048')


class Episode:
    def __init__(self, state, next_state, action, reward, score, n_moves, done, **kwargs):
        self.state = state
        self.next_state = next_state
        self.action = action
        self.reward = reward
        self.score = score
        self.n_moves = n_moves
        self.done = done


class EdpisodeDB:
    def __init__(self, mem_size, input_dims, **kwargs):
        self.mem_size = mem_size
        self.mem_cntr = 0
        states_dims = [mem_size]
        states_dims.extend(input_dims)
        self.states_mem = tf.Variable(np.zeros(states_dims, np.float32))
        self.new_states_mem = tf.Variable(np.zeros(states_dims, np.float32))

        self.action_mem = tf.Variable(np.zeros(mem_size, dtype=np.int32))
        self.reward_mem = tf.Variable(np.zeros(mem_size, dtype=np.float32))
        self.score_mem = tf.Variable(np.zeros(mem_size, dtype=np.float32))
        self.n_moves_mem = tf.Variable(np.zeros(mem_size, dtype=np.float32))
        self.done_mem = tf.Variable(np.zeros(mem_size, dtype=np.bool))

    def store_episode(self, e, **kwargs):
        ind = self.mem_cntr % self.mem_size
        ind_arr = tf.Variable(tf.constant([
            [ind, 0], [ind, 1], [ind, 2], [ind, 3],
            [ind, 4], [ind, 5], [ind, 6], [ind, 7],
            [ind, 8], [ind, 9], [ind, 10], [ind, 11],
            [ind, 12], [ind, 13], [ind, 14], [ind, 15]
        ]))

        self.states_mem.scatter_nd_update(ind_arr, tf.constant(e.state, dtype=tf.float32))
        self.new_states_mem.scatter_nd_update(ind_arr, tf.constant(e.next_state, dtype=tf.float32))
        self.action_mem.scatter_nd_update([ind], [e.action])
        self.reward_mem.scatter_nd_update([ind], [e.reward])
        self.score_mem.scatter_nd_update([ind], [e.score])

        # Special processing for boolean in done_mem
        done_mem_np = self.done_mem.numpy()
        done_mem_np[ind] = e.done
        self.done_mem = tf.Variable(done_mem_np)

        self.mem_cntr += 1

    def get_random_data_batch(self, batch_size):
        total_db_size = min(self.mem_cntr, self.mem_size)
        output_size = min(batch_size, total_db_size)
        batch_arr = np.random.choice(total_db_size, output_size, replace=False)
        states_batch = tf.Variable(self.states_mem.numpy()[batch_arr])
        new_states_batch = tf.Variable(self.new_states_mem.numpy()[batch_arr])
        action_batch = tf.Variable(self.action_mem.numpy()[batch_arr])
        reward_batch = tf.Variable(self.reward_mem.numpy()[batch_arr])
        score_batch = tf.Variable(self.score_mem.numpy()[batch_arr])
        n_moves_batch = tf.Variable(self.n_moves_mem.numpy()[batch_arr])
        done_batch = tf.Variable(self.done_mem.numpy()[batch_arr])
<<<<<<< HEAD
        return states_batch, new_states_batch, action_batch, reward_batch, score_batch, n_moves_batch, done_batch
=======
        return output_size, states_batch, new_states_batch, action_batch, reward_batch, score_batch, done_batch
>>>>>>> d0352cbf
<|MERGE_RESOLUTION|>--- conflicted
+++ resolved
@@ -65,8 +65,4 @@
         score_batch = tf.Variable(self.score_mem.numpy()[batch_arr])
         n_moves_batch = tf.Variable(self.n_moves_mem.numpy()[batch_arr])
         done_batch = tf.Variable(self.done_mem.numpy()[batch_arr])
-<<<<<<< HEAD
-        return states_batch, new_states_batch, action_batch, reward_batch, score_batch, n_moves_batch, done_batch
-=======
-        return output_size, states_batch, new_states_batch, action_batch, reward_batch, score_batch, done_batch
->>>>>>> d0352cbf
+        return output_size, states_batch, new_states_batch, action_batch, reward_batch, score_batch, done_batch