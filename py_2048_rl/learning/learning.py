"""Learning algorithms."""

from __future__ import absolute_import
from __future__ import division
from __future__ import print_function

import itertools
import math
import random
from collections import deque

from py_2048_rl.game import play
from py_2048_rl.learning.model import FeedModel

import tensorflow as tf
import numpy as np

BATCH_SIZE = 32

EXPERIENCE_SIZE = 10000
STATE_NORMALIZE_FACTOR = 1.0 / 15.0
REWARD_NORMALIZE_FACTOR = 1.0 / 50.0

GAMMA = 0.98

MEMORY_CAPACITY = 1e5
START_DECREASE_EPSILON_GAMES = 200000
DECREASE_EPSILON_GAMES = 100000.0
MIN_EPSILON = 1.0

RESUME = False
TRAIN_DIR = "/Users/georg/coding/2048-rl/train"

def collect_experience(num_games, strategy):
  """Plays num_games random games, returns all collected experiences."""

  experiences = []
  for _ in range(num_games):
    _, new_experiences = play.play(strategy)
    experiences += new_experiences
  return experiences


def add_to_memory(memory, experience):
  """Add a single experience to memory."""

  memory.append(experience)
  if len(memory) > MEMORY_CAPACITY:
    memory.popleft()


def get_batches(get_q_values, run_inference):
  """Yields randomized batches epsilon-greedy games.

  Maintains a replay memory at full capacity.
  """

  print("Initializing memory...")
  memory = deque()
  while len(memory) < MEMORY_CAPACITY:
    _, experiences = play.play(play.random_strategy)
    for experience in experiences:
      add_to_memory(memory, experience)

  for i in itertools.count():
    if i < START_DECREASE_EPSILON_GAMES:
      epsilon = 1.0
    else:
      epsilon = max(MIN_EPSILON,
                    1.0 - (i - START_DECREASE_EPSILON_GAMES) /
                    DECREASE_EPSILON_GAMES)
    if i % 1000 == 0:
      print("Collecting experience, epsilon: %f" % epsilon)
      print("New Games generated: %d" % i)

    strategy = play.make_epsilon_greedy_strategy(get_q_values, epsilon)
    _, experiences = play.play(strategy)

    for experience in experiences:
      add_to_memory(memory, experience)
      batch_experiences = random.sample(memory, BATCH_SIZE)
      yield experiences_to_batches(batch_experiences, run_inference)


def experiences_to_batches(experiences, run_inference):
  """Computes state_batch, targets, actions."""

  batch_size = len(experiences)
  state_batch = np.zeros((batch_size, 16))
  next_state_batch = np.zeros((batch_size, 16))
  targets = np.zeros((batch_size,), dtype=np.float)
  actions = np.zeros((batch_size,), dtype=np.int)
  game_over_batch = np.zeros((batch_size,), dtype=np.bool)

  for i, experience in enumerate(experiences):
    state_batch[i, :] = experience.state.flatten() * STATE_NORMALIZE_FACTOR
    next_state_batch[i, :] = (experience.next_state.flatten() *
                              STATE_NORMALIZE_FACTOR)
<<<<<<< HEAD
=======
    reward = (np.count_nonzero(experience.state) -
              np.count_nonzero(experience.next_state))
>>>>>>> f2cf0c75
    actions[i] = experience.action
    targets[i] = 0 if experience.reward == 0 else REWARD_NORMALIZE_FACTOR
    game_over_batch[i] = experience.game_over

  if GAMMA > 0:
    predictions = run_inference(next_state_batch)
    max_qs = predictions.max(axis=1)
    max_qs[game_over_batch] = 0
    targets += GAMMA * max_qs

  return state_batch, targets, actions


def make_run_inference(session, model):
  """Make run_inference() function for given session and model."""

  def run_inference(state_batch):
    """Run inference on a given state_batch. Returns a q value batch."""
    return session.run(model.q_values,
                       feed_dict={model.state_batch_placeholder: state_batch})
  return run_inference


def make_get_q_values(session, model):
  """Make get_q_values() function for given session and model."""

  run_inference = make_run_inference(session, model)
  def get_q_values(state):
    """Run inference on a single (4, 4) state matrix."""
    state_vector = state.flatten() * STATE_NORMALIZE_FACTOR
    state_batch = np.array([state_vector])
    q_values_batch = run_inference(state_batch)
    return q_values_batch[0]
  return get_q_values


def run_training():
  """Run training"""

  print("Train dir: ", TRAIN_DIR)

  with tf.Graph().as_default():
    model = FeedModel()
    saver = tf.train.Saver()
    session = tf.Session()
    summary_writer = tf.train.SummaryWriter(TRAIN_DIR,
                                            graph_def=session.graph_def,
                                            flush_secs=10)

    if RESUME:
      saver.restore(session, tf.train.latest_checkpoint(TRAIN_DIR))
    else:
      session.run(model.init)

    run_inference = make_run_inference(session, model)
    get_q_values = make_get_q_values(session, model)

    test_experiences = collect_experience(100, play.random_strategy)

    for state_batch, targets, actions in get_batches(
        get_q_values, run_inference):

      global_step, _ = session.run([model.global_step, model.train_op],
          feed_dict={
              model.state_batch_placeholder: state_batch,
              model.targets_placeholder: targets,
              model.actions_placeholder: actions,})

      if global_step % 10000 == 0 and global_step != 0:
        saver.save(session, TRAIN_DIR + "/checkpoint", global_step=global_step)
        loss = write_summaries(session, run_inference, model, test_experiences,
                               summary_writer)
        print("Step:", global_step, "Loss:", loss)
        # print('Average Score: %f' % evaluate(get_q_values))


def write_summaries(session, run_inference, model, test_experiences,
                    summary_writer):
  """Writes summaries by running the model on test_experiences. Returns loss."""

  state_batch, targets, actions = experiences_to_batches(
      test_experiences, run_inference)
  state_batch_p, targets_p, actions_p = model.placeholders
  summary_str, global_step, loss = session.run(
      [model.summary_op, model.global_step, model.loss],
      feed_dict={
          state_batch_p: state_batch,
          targets_p: targets,
          actions_p: actions,})
  summary_writer.add_summary(summary_str, global_step)
  return loss


def evaluate(get_q_values, verbose=False):
  """Plays 100 games with greedy_strategy, returns average score."""

  greedy_strategy = play.make_greedy_strategy(get_q_values)

  if verbose:
    play.play(greedy_strategy, True)

  scores = []
  for _ in range(100):
    score, _ = play.play(greedy_strategy)
    scores.append(score)
  return np.average(scores)


def main(_):
  """Main function."""

  run_training()


if __name__ == '__main__':
  tf.app.run()<|MERGE_RESOLUTION|>--- conflicted
+++ resolved
@@ -19,7 +19,7 @@
 
 EXPERIENCE_SIZE = 10000
 STATE_NORMALIZE_FACTOR = 1.0 / 15.0
-REWARD_NORMALIZE_FACTOR = 1.0 / 50.0
+REWARD_NORMALIZE_FACTOR = 1.0 / 25.0
 
 GAMMA = 0.98
 
@@ -96,20 +96,17 @@
     state_batch[i, :] = experience.state.flatten() * STATE_NORMALIZE_FACTOR
     next_state_batch[i, :] = (experience.next_state.flatten() *
                               STATE_NORMALIZE_FACTOR)
-<<<<<<< HEAD
-=======
-    reward = (np.count_nonzero(experience.state) -
-              np.count_nonzero(experience.next_state))
->>>>>>> f2cf0c75
     actions[i] = experience.action
-    targets[i] = 0 if experience.reward == 0 else REWARD_NORMALIZE_FACTOR
     game_over_batch[i] = experience.game_over
+
+  targets[game_over_batch] = -1
+  targets[np.logical_not(game_over_batch)] = REWARD_NORMALIZE_FACTOR - 1
 
   if GAMMA > 0:
     predictions = run_inference(next_state_batch)
     max_qs = predictions.max(axis=1)
-    max_qs[game_over_batch] = 0
-    targets += GAMMA * max_qs
+    max_qs[game_over_batch] = -1
+    targets += GAMMA * max_qs + GAMMA
 
   return state_batch, targets, actions
 
