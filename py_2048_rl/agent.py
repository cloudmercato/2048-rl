--- conflicted
+++ resolved
@@ -96,15 +96,11 @@
         if self.model_collect_random_data:
             self.accumulate_episode_data()
 
-<<<<<<< HEAD
-        states, states_, actions, rewards, scores, n_moves, dones = \
-=======
         # Exit if no data to learn from
         if self.episode_db.mem_cntr == 0:
             return
 
         real_batch_size, states, states_, actions, rewards, scores, dones = \
->>>>>>> d0352cbf
             self.episode_db.get_random_data_batch(self.batch_size)
 
         q_eval = tf.Variable(self.model.predict(states.numpy()))
